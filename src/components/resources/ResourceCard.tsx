import React from 'react';
import { Card, CardContent, CardDescription, CardHeader, CardTitle } from '@/components/ui/card';
import { Button } from '@/components/ui/button';
import { Download, FileText, Code, Video, Image as ImageIcon, FileArchive, File, X, Eye } from 'lucide-react';
import { cn } from '@/lib/utils';
import { AlertDialog, AlertDialogAction, AlertDialogCancel, AlertDialogContent, AlertDialogDescription, AlertDialogFooter, AlertDialogHeader, AlertDialogTitle, AlertDialogTrigger } from '@/components/ui/alert-dialog';
import { resourcesAPI } from '@/services/api';
<<<<<<< HEAD
=======
import { toast } from 'sonner';
import {
  AlertDialog,
  AlertDialogAction,
  AlertDialogCancel,
  AlertDialogContent,
  AlertDialogDescription,
  AlertDialogFooter,
  AlertDialogHeader,
  AlertDialogTitle,
  AlertDialogTrigger,
} from "@/components/ui/alert-dialog";
>>>>>>> 311156ea

interface ResourceCardProps {
  resource: {
    id: string;
    title: string;
    description?: string;
    type?: string;
    file_name?: string;
    file_size?: number;
    uploaded_by?: {
      id: string;
      username: string;
      first_name: string;
      last_name: string;
    };
  };
  onClick: (resource: any) => void;
  onDelete?: (resourceId: string) => void;
  showDeleteButton?: boolean;
}

const ResourceCard: React.FC<ResourceCardProps> = ({ 
  resource, 
  onClick,
  onDelete,
  showDeleteButton = false
}) => {
  const getResourceIcon = () => {
    const type = resource.type?.toLowerCase() || '';
    const fileName = resource.file_name?.toLowerCase() || '';
    
    if (type.includes('pdf') || fileName?.endsWith('.pdf')) {
      return <FileText className="h-4 w-4" />;
    } else if (type.includes('code') || fileName?.match(/\.(js|ts|py|java|html|css|php|c|cpp|h|rb|go|xml|yaml|yml)$/i)) {
      return <Code className="h-4 w-4" />;
    } else if (type.includes('video') || fileName?.match(/\.(mp4|webm|mov|avi|mkv)$/i)) {
      return <Video className="h-4 w-4" />;
    } else if (type.includes('image') || fileName?.match(/\.(jpe?g|png|gif|bmp|webp|svg)$/i)) {
      return <ImageIcon className="h-4 w-4" />;
    } else if (type.includes('zip') || fileName?.match(/\.(zip|rar|tar|gz|7z)$/i)) {
      return <FileArchive className="h-4 w-4" />;
    } else {
      return <File className="h-4 w-4" />;
    }
  };

  const handleDownload = async () => {
    try {
      console.log('Downloading resource:', resource.id);
      const blob = await resourcesAPI.downloadResource(resource.id);
      const url = URL.createObjectURL(blob);
      const a = document.createElement('a');
      a.href = url;
      a.download = resource.file_name || resource.title;
      document.body.appendChild(a);
      a.click();
      document.body.removeChild(a);
      URL.revokeObjectURL(url);
      console.log('Download completed for:', resource.title);
    } catch (error) {
      console.error('Failed to download resource:', error);
    }
  };

  const formatFileSize = (bytes?: number) => {
    if (!bytes) return 'Unknown size';
    if (bytes < 1024) return bytes + ' B';
    else if (bytes < 1048576) return (bytes / 1024).toFixed(1) + ' KB';
    else if (bytes < 1073741824) return (bytes / 1048576).toFixed(1) + ' MB';
    else return (bytes / 1073741824).toFixed(1) + ' GB';
  };

  return (
    <Card className="overflow-hidden h-full flex flex-col">
      <CardHeader className="pb-3">
        <CardTitle className="text-base flex items-center gap-2">
          {getResourceIcon()}
          {resource.title}
        </CardTitle>
        <CardDescription className="flex justify-between items-center">
          <span>{resource.type?.toUpperCase?.() || ''}</span>
          {resource.file_size && (
            <span className="text-xs">{formatFileSize(resource.file_size)}</span>
          )}
        </CardDescription>
      </CardHeader>
      <CardContent className="pb-4 flex-1 flex flex-col">
        {resource.description && (
          <p className="text-sm text-muted-foreground mb-3 line-clamp-2">{resource.description}</p>
        )}
        
        {resource.uploaded_by && (
          <p className="text-xs text-muted-foreground mb-3">
            By: {resource.uploaded_by.first_name} {resource.uploaded_by.last_name}
          </p>
        )}

        <div className="flex gap-2 mt-auto">
          <Button
            variant="outline"
            className="flex-1"
            size="sm"
            onClick={() => onClick(resource)}
          >
            <Eye className="h-4 w-4 mr-2" />
            View
          </Button>
          <Button
            className="flex-1"
            size="sm"
            onClick={handleDownload}
          >
            <Download className="h-4 w-4 mr-2" />
            Download
          </Button>
          {showDeleteButton && onDelete && (
            <AlertDialog>
              <AlertDialogTrigger asChild>
                <Button
                  variant="destructive"
                  size="sm"
                >
                  <X className="h-4 w-4" />
                </Button>
              </AlertDialogTrigger>
              <AlertDialogContent>
                <AlertDialogHeader>
                  <AlertDialogTitle>Are you absolutely sure?</AlertDialogTitle>
                  <AlertDialogDescription>
                    This action cannot be undone. This will permanently delete the resource and remove its data from our servers.
                  </AlertDialogDescription>
                </AlertDialogHeader>
                <AlertDialogFooter>
                  <AlertDialogCancel>Cancel</AlertDialogCancel>
                  <AlertDialogAction onClick={() => onDelete(resource.id)}>
                    Continue
                  </AlertDialogAction>
                </AlertDialogFooter>
              </AlertDialogContent>
            </AlertDialog>
          )}
        </div>
      </CardContent>
<<<<<<< HEAD
=======
      <CardFooter className="p-4 pt-0 flex justify-end">
        <Button variant="outline" size="sm" onClick={handleDownload}>
          <Download className="h-4 w-4 mr-1" />
          Download ({resource.download_count})
        </Button>
        {showDeleteButton && onDelete && (
          <AlertDialog>
            <AlertDialogTrigger asChild>
              <Button variant="destructive" size="sm" onClick={(e) => {
                e.stopPropagation();
              }} className="ml-2">
                <Trash2 className="h-4 w-4 mr-1" />
                Delete
              </Button>
            </AlertDialogTrigger>
            <AlertDialogContent onClick={(e) => e.stopPropagation()}>
              <AlertDialogHeader>
                <AlertDialogTitle>Are you absolutely sure?</AlertDialogTitle>
                <AlertDialogDescription>
                  This action cannot be undone. This will permanently delete the resource and remove its data from our servers.
                </AlertDialogDescription>
              </AlertDialogHeader>
              <AlertDialogFooter>
                <AlertDialogCancel>Cancel</AlertDialogCancel>
                <AlertDialogAction onClick={(e) => {
                  e.stopPropagation();
                  onDelete();
                }}>
                  Continue
                </AlertDialogAction>
              </AlertDialogFooter>
            </AlertDialogContent>
          </AlertDialog>
        )}
      </CardFooter>
>>>>>>> 311156ea
    </Card>
  );
};

export default ResourceCard;<|MERGE_RESOLUTION|>--- conflicted
+++ resolved
@@ -5,21 +5,7 @@
 import { cn } from '@/lib/utils';
 import { AlertDialog, AlertDialogAction, AlertDialogCancel, AlertDialogContent, AlertDialogDescription, AlertDialogFooter, AlertDialogHeader, AlertDialogTitle, AlertDialogTrigger } from '@/components/ui/alert-dialog';
 import { resourcesAPI } from '@/services/api';
-<<<<<<< HEAD
-=======
 import { toast } from 'sonner';
-import {
-  AlertDialog,
-  AlertDialogAction,
-  AlertDialogCancel,
-  AlertDialogContent,
-  AlertDialogDescription,
-  AlertDialogFooter,
-  AlertDialogHeader,
-  AlertDialogTitle,
-  AlertDialogTrigger,
-} from "@/components/ui/alert-dialog";
->>>>>>> 311156ea
 
 interface ResourceCardProps {
   resource: {
@@ -29,6 +15,7 @@
     type?: string;
     file_name?: string;
     file_size?: number;
+    download_count?: number;
     uploaded_by?: {
       id: string;
       username: string;
@@ -79,8 +66,10 @@
       document.body.removeChild(a);
       URL.revokeObjectURL(url);
       console.log('Download completed for:', resource.title);
+      toast.success('Download started');
     } catch (error) {
       console.error('Failed to download resource:', error);
+      toast.error('Failed to download resource');
     }
   };
 
@@ -133,7 +122,7 @@
             onClick={handleDownload}
           >
             <Download className="h-4 w-4 mr-2" />
-            Download
+            Download {resource.download_count ? `(${resource.download_count})` : ''}
           </Button>
           {showDeleteButton && onDelete && (
             <AlertDialog>
@@ -163,44 +152,6 @@
           )}
         </div>
       </CardContent>
-<<<<<<< HEAD
-=======
-      <CardFooter className="p-4 pt-0 flex justify-end">
-        <Button variant="outline" size="sm" onClick={handleDownload}>
-          <Download className="h-4 w-4 mr-1" />
-          Download ({resource.download_count})
-        </Button>
-        {showDeleteButton && onDelete && (
-          <AlertDialog>
-            <AlertDialogTrigger asChild>
-              <Button variant="destructive" size="sm" onClick={(e) => {
-                e.stopPropagation();
-              }} className="ml-2">
-                <Trash2 className="h-4 w-4 mr-1" />
-                Delete
-              </Button>
-            </AlertDialogTrigger>
-            <AlertDialogContent onClick={(e) => e.stopPropagation()}>
-              <AlertDialogHeader>
-                <AlertDialogTitle>Are you absolutely sure?</AlertDialogTitle>
-                <AlertDialogDescription>
-                  This action cannot be undone. This will permanently delete the resource and remove its data from our servers.
-                </AlertDialogDescription>
-              </AlertDialogHeader>
-              <AlertDialogFooter>
-                <AlertDialogCancel>Cancel</AlertDialogCancel>
-                <AlertDialogAction onClick={(e) => {
-                  e.stopPropagation();
-                  onDelete();
-                }}>
-                  Continue
-                </AlertDialogAction>
-              </AlertDialogFooter>
-            </AlertDialogContent>
-          </AlertDialog>
-        )}
-      </CardFooter>
->>>>>>> 311156ea
     </Card>
   );
 };
