import React, { useState, useEffect } from 'react';
import { useParams } from 'react-router-dom';
import MainLayout from '@/components/layout/MainLayout';
import { useAuth } from '@/contexts/AuthContext';
import { Card, CardContent, CardDescription, CardHeader, CardTitle } from '@/components/ui/card';
import { Button } from '@/components/ui/button';
import { Badge } from '@/components/ui/badge';
import { Tabs, TabsContent, TabsList, TabsTrigger } from '@/components/ui/tabs';
import { Copy, FileText, BookOpen, Download } from 'lucide-react';
import { useToast } from '@/hooks/use-toast';
import AddResourceDialog from '@/components/rooms/AddResourceDialog';
import AddQuizDialog from '@/components/rooms/AddQuizDialog';
import { roomsAPI, resourcesAPI, quizzesAPI } from '@/services/api';
import { toast } from 'sonner';
import { Loader2 } from 'lucide-react';

type Option = {
  id: number;
  text: string;
  is_correct: boolean;
};

type Question = {
  id: number;
  text: string;
  options: Option[];
};

type Quiz = {
  id: string;
  title: string;
  description: string;
  questions: Question[];
  questions_count: number;
  resources_count: number;
};

interface Room {
  id: string;
  name: string;
  subject: string;
  description: string;
  participants_count: number;
  resources_count: number;
  quizzes_count: number;
  created_at: string;
  is_owner: boolean;
}

const RoomDetails: React.FC = () => {
  const { roomId } = useParams();
  const { user } = useAuth();
  const { toast } = useToast();
  const [room, setRoom] = useState<Room | null>(null);
  const [resources, setResources] = useState<any[]>([]);
  const [quizzes, setQuizzes] = useState<Quiz[]>([]);
  const [loading, setLoading] = useState(true);
  const isTeacher = user?.role === 'teacher';

  useEffect(() => {
    const fetchRoomData = async () => {
      if (!roomId) return;
      setLoading(true);
      try {
        const [roomData, resourcesData, quizzesData] = await Promise.all([
          roomsAPI.getRoomDetails(roomId),
          resourcesAPI.getResources(roomId),
          quizzesAPI.getQuizzes(roomId)
        ]);
        setRoom(roomData);

        let resourceArr = [];
        if (Array.isArray(resourcesData)) {
          resourceArr = resourcesData;
        } else if (resourcesData && Array.isArray(resourcesData.results)) {
          resourceArr = resourcesData.results;
        } else {
          resourceArr = [];
        }
        setResources(resourceArr);

        let quizArr = [];
        if (Array.isArray(quizzesData)) {
          quizArr = quizzesData;
        } else if (quizzesData && Array.isArray(quizzesData.results)) {
          quizArr = quizzesData.results;
        } else {
          quizArr = [];
        }
        setQuizzes(quizArr);

      } catch (error) {
        console.error('Failed to fetch room data:', error);
        toast({
          title: "Error",
          description: "Failed to load room data",
          variant: "destructive"
        });
      } finally {
        setLoading(false);
      }
    };

    fetchRoomData();
  }, [roomId, toast]);

  const copyRoomId = () => {
    if (room) {
      navigator.clipboard.writeText(room.id);
      toast({
        title: "Room ID Copied!",
        description: "Share this ID with students to join the room",
      });
    }
  };

  const handleResourceAdded = (resource: any) => {
    setResources(prev => [...prev, resource]);
  };

  const handleQuizAdded = (quiz: any) => {
    setQuizzes(prev => [...prev, quiz]);
  };

  const downloadResource = async (resourceId: string, filename: string) => {
    try {
      // Use roomId from the URL params (which is the room code)
      if (!roomId) throw new Error('Room ID is missing');
      const blob = await resourcesAPI.downloadResource(roomId, resourceId);
      const url = window.URL.createObjectURL(blob);
      const a = document.createElement('a');
      a.href = url;
      a.download = filename;
      document.body.appendChild(a);
      a.click();
      window.URL.revokeObjectURL(url);
      document.body.removeChild(a);

      toast({
        title: "Download Started",
        description: `Downloading ${filename}`,
      });
    } catch (error) {
      console.error('Failed to download resource:', error);
      toast({
        title: "Download Failed",
        description: "Failed to download the resource",
        variant: "destructive"
      });
    }
  };

  if (loading) {
    return (
      <MainLayout>
        <div className="flex items-center justify-center h-64">
          <div>Loading room details...</div>
        </div>
      </MainLayout>
    );
  }

  if (!room) {
    return (
      <MainLayout>
        <div className="text-center py-8">
          <p className="text-muted-foreground">Room not found</p>
        </div>
      </MainLayout>
    );
  }

  return (
    <MainLayout>
      <div className="space-y-6">
        <div className="flex flex-col sm:flex-row justify-between items-start sm:items-center gap-4">
          <div>
            <h1 className="text-3xl font-bold tracking-tight">{room.name}</h1>
            <p className="text-muted-foreground">{room.subject}</p>
            <div className="flex items-center gap-2 mt-2">
              <Badge variant="outline">Room ID: {room.id}</Badge>
              <Button variant="ghost" size="sm" onClick={copyRoomId}>
                <Copy className="h-4 w-4" />
              </Button>
            </div>
          </div>
        </div>

        <Tabs defaultValue="resources" className="w-full">
          <TabsList className="grid w-full grid-cols-2">
            <TabsTrigger value="resources">Resources</TabsTrigger>
            <TabsTrigger value="quizzes">Quizzes</TabsTrigger>
          </TabsList>
          
          <TabsContent value="resources" className="space-y-4">
            <div className="flex justify-between items-center">
              <h2 className="text-xl font-semibold">Resources</h2>
              {isTeacher && (
                <AddResourceDialog 
                  roomId={roomId} 
                  onResourceAdded={handleResourceAdded} 
                />
              )}
            </div>
            {Array.isArray(resources) && resources.length === 0 ? (
              <div className="text-center py-8">
                <p className="text-muted-foreground">No resources available yet</p>
              </div>
            ) : (
              <div className="grid grid-cols-1 md:grid-cols-2 lg:grid-cols-3 gap-4">
                {resources.map((resource) => (
                  <Card key={resource.id}>
                    <CardHeader>
                      <CardTitle className="text-base">{resource.title}</CardTitle>
                      <CardDescription>{resource.type?.toUpperCase?.() || ''}</CardDescription>
                    </CardHeader>
                    <CardContent>
                      {resource.description && (
                        <p className="text-sm text-muted-foreground mb-3">{resource.description}</p>
                      )}
<<<<<<< HEAD
                      <Button 
                        className="w-full" 
                        size="sm"
                        onClick={() => downloadQuizResource(resource.id, resource.filename)}
=======
                      <Button
                        className="w-full"
                        size="sm"
                        onClick={() => downloadResource(resource.id, resource.file_name || resource.title)}
>>>>>>> 14947aa5
                      >
                        <Download className="h-4 w-4 mr-2" />
                        Download
                      </Button>
                    </CardContent>
                  </Card>
                ))}
              </div>
            )}
          </TabsContent>
          <TabsContent value="quizzes" className="space-y-4">
            <div className="flex justify-between items-center">
              <h2 className="text-xl font-semibold">Room Quizzes</h2>
              {isTeacher && (
                <AddQuizDialog 
                  roomId={roomId} 
                  onQuizAdded={handleQuizAdded} 
                />
              )}
            </div>
            
            {quizzes.length === 0 ? (
              <div className="text-center py-8">
                <p className="text-muted-foreground">No quizzes available yet</p>
              </div>
            ) : (
              <div className="grid grid-cols-1 md:grid-cols-2 lg:grid-cols-3 gap-4">
                {quizzes.map((quiz) => (
                  <QuizCard 
                    key={quiz.id} 
                    quiz={quiz} 
                    onDownloadResource={downloadQuizResource}
                    roomId={roomId} // <-- pass roomId here
                  />
                ))}
              </div>
            )}
          </TabsContent>
        </Tabs>
      </div>
    </MainLayout>
  );
};

const QuizCard: React.FC<{ 
  quiz: Quiz; 
  onDownloadResource: (resourceId: string, filename: string) => void;
  roomId?: string; // <-- add roomId prop
}> = ({ quiz, onDownloadResource, roomId }) => {
  const [resources, setResources] = useState<any[]>([]);
  const [showResources, setShowResources] = useState(false);
  const [selectedQuiz, setSelectedQuiz] = useState<Quiz | null>(null);
  const [answers, setAnswers] = useState<Record<number, number>>({});
  const [isSubmitting, setIsSubmitting] = useState(false);
  const [isLoadingQuiz, setIsLoadingQuiz] = useState(false);
  const [quizResult, setQuizResult] = useState<any>(null);
  const { toast } = useToast();

  const fetchQuizResources = async () => {
    try {
      const resourcesData = await quizzesAPI.getQuizResources(quiz.id);
      setResources(resourcesData);
      setShowResources(true);
    } catch (error) {
      console.error('Failed to fetch quiz resources:', error);
    }
  };

  const handleTakeQuiz = async (roomId: string) => {
    try {
      setIsLoadingQuiz(true);
        const quizDetails = await quizzesAPI.getQuizDetails(quiz.id);
      
      const formattedQuiz: Quiz = {
        id: quizDetails.id,
        title: quizDetails.title,
        description: quizDetails.description || '',
        questions: quizDetails.questions.map((q: any) => ({
          id: q.id,
          text: q.text,
          options: q.options.map((opt: any) => ({
            id: opt.id,
            text: opt.text,
            is_correct: opt.is_correct
          }))
        })),
        questions_count: quizDetails.questions_count,
        resources_count: quizDetails.resources_count
      };
      
      setSelectedQuiz(formattedQuiz);
      setAnswers({});
      setQuizResult(null);
    } catch (error) {
      console.error('Failed to load quiz:', error);
      toast({
        title: "Error",
        description: "Failed to load quiz",
        variant: "destructive"
      });
    } finally {
      setIsLoadingQuiz(false);
    }
  };

  const handleAnswerSelect = (questionIndex: number, optionIndex: number) => {
    setAnswers(prev => ({
      ...prev,
      [questionIndex]: optionIndex
    }));
  };

  const handleQuizSubmit = async () => {
    if (!selectedQuiz) return;
  
    try {
      setIsSubmitting(true);
      
      const formattedAnswers = selectedQuiz.questions.map((question, qIndex) => {
        const selectedOptionIndex = answers[qIndex] ?? -1;
        return {
          question_id: question.id,
          option_id: selectedOptionIndex >= 0 ? question.options[selectedOptionIndex].id : null
        };
      });

      const result = await quizzesAPI.submitQuiz(selectedQuiz.id, formattedAnswers);
      setQuizResult(result);
      
      toast({
        title: "Quiz Submitted!",
        description: `Your score: ${result.score}%`,
      });
    } catch (error) {
      console.error('Quiz submission failed:', error);
      toast({
        title: "Submission Failed",
        description: "Failed to submit quiz",
        variant: "destructive"
      });
    } finally {
      setIsSubmitting(false);
    }
  };

  const handleBackToQuizList = () => {
    setSelectedQuiz(null);
    setQuizResult(null);
  };

  return (
    <Card>
      {selectedQuiz ? (
        <div className="p-4 space-y-4">
          {quizResult ? (
            <div className="space-y-4">
              <CardHeader className="p-0">
                <CardTitle className="text-xl">Quiz Results</CardTitle>
                <CardDescription>
                  Score: {quizResult.score}% | Correct: {quizResult.questions_correct}/{quizResult.questions_total}
                </CardDescription>
              </CardHeader>
              <Button 
                className="w-full" 
                onClick={handleBackToQuizList}
              >
                Back to Quizzes
              </Button>
            </div>
          ) : (
            <>
              <CardHeader className="p-0">
                <CardTitle>{selectedQuiz.title}</CardTitle>
                {selectedQuiz.description && (
                  <CardDescription>{selectedQuiz.description}</CardDescription>
                )}
              </CardHeader>
              
              <div className="space-y-6">
                {selectedQuiz.questions.map((question, qIndex) => (
                  <div key={question.id} className="space-y-2">
                    <h4 className="font-medium">{qIndex + 1}. {question.text}</h4>
                    <div className="space-y-2">
                      {question.options.map((option, oIndex) => (
                        <Button
                          key={option.id}
                          variant={answers[qIndex] === oIndex ? "default" : "outline"}
                          className="w-full text-left justify-start"
                          onClick={() => handleAnswerSelect(qIndex, oIndex)}
                        >
                          {option.text}
                        </Button>
                      ))}
                    </div>
                  </div>
                ))}
              </div>
              
              <Button
                className="w-full"
                onClick={handleQuizSubmit}
                disabled={isSubmitting || 
                  Object.keys(answers).length < selectedQuiz.questions.length
                }
              >
                {isSubmitting ? (
                  <Loader2 className="h-4 w-4 mr-2 animate-spin" />
                ) : (
                  'Submit Quiz'
                )}
              </Button>
            </>
          )}
        </div>
      ) : (
        <>
          <CardHeader>
            <CardTitle className="text-base">{quiz.title}</CardTitle>
            <CardDescription>{quiz.questions_count} Questions</CardDescription>
          </CardHeader>
          <CardContent className="space-y-2">
            {quiz.description && (
              <p className="text-sm text-muted-foreground">{quiz.description}</p>
            )}
            
            <div className="flex flex-col gap-2">
              <Button 
                className="w-full" 
                size="sm"
                onClick={() => handleTakeQuiz(roomId)}
                disabled={isLoadingQuiz}
              >
                {isLoadingQuiz ? (
                  <Loader2 className="h-4 w-4 mr-2 animate-spin" />
                ) : (
                  <BookOpen className="h-4 w-4 mr-2" />
                )}
                Take Quiz
              </Button>
              
              {quiz.resources_count > 0 && (
                <Button 
                  variant="outline" 
                  className="w-full" 
                  size="sm"
                  onClick={fetchQuizResources}
                >
                  <FileText className="h-4 w-4 mr-2" />
                  View Resources ({quiz.resources_count})
                </Button>
              )}
            </div>
            
            {showResources && resources.length > 0 && (
              <div className="mt-3 border-t pt-3">
                <h4 className="text-sm font-medium mb-2">Quiz Resources:</h4>
                {resources.map((resource) => (
                  <div key={resource.id} className="flex items-center justify-between py-1">
                    <span className="text-xs text-muted-foreground truncate">
                      {resource.title}
                    </span>
                    <Button
                      variant="ghost"
                      size="sm"
                      onClick={() => onDownloadResource(resource.id, resource.filename)}
                      className="h-6 px-2"
                    >
                      <Download className="h-3 w-3" />
                    </Button>
                  </div>
                ))}
              </div>
            )}
          </CardContent>
        </>
      )}
    </Card>
  );
};

export default RoomDetails;<|MERGE_RESOLUTION|>--- conflicted
+++ resolved
@@ -1,18 +1,18 @@
 import React, { useState, useEffect } from 'react';
-import { useParams } from 'react-router-dom';
 import MainLayout from '@/components/layout/MainLayout';
 import { useAuth } from '@/contexts/AuthContext';
 import { Card, CardContent, CardDescription, CardHeader, CardTitle } from '@/components/ui/card';
 import { Button } from '@/components/ui/button';
 import { Badge } from '@/components/ui/badge';
 import { Tabs, TabsContent, TabsList, TabsTrigger } from '@/components/ui/tabs';
-import { Copy, FileText, BookOpen, Download } from 'lucide-react';
 import { useToast } from '@/hooks/use-toast';
 import AddResourceDialog from '@/components/rooms/AddResourceDialog';
 import AddQuizDialog from '@/components/rooms/AddQuizDialog';
 import { roomsAPI, resourcesAPI, quizzesAPI } from '@/services/api';
-import { toast } from 'sonner';
+import { useParams, useNavigate } from 'react-router-dom';
 import { Loader2 } from 'lucide-react';
+import { Copy, FileText, BookOpen, Download, Trash2 } from 'lucide-react';
+import { Dialog, DialogContent, DialogHeader, DialogTitle, DialogFooter } from '@/components/ui/dialog';
 
 type Option = {
   id: number;
@@ -55,7 +55,9 @@
   const [resources, setResources] = useState<any[]>([]);
   const [quizzes, setQuizzes] = useState<Quiz[]>([]);
   const [loading, setLoading] = useState(true);
+  const [showDeleteDialog, setShowDeleteDialog] = useState(false); // Add this line
   const isTeacher = user?.role === 'teacher';
+  const navigate = useNavigate();
 
   useEffect(() => {
     const fetchRoomData = async () => {
@@ -110,6 +112,27 @@
       toast({
         title: "Room ID Copied!",
         description: "Share this ID with students to join the room",
+      });
+    }
+  };
+
+
+  const handleDeleteRoom = async () => {
+    if (!roomId || !room) return;
+  
+    try {
+      await roomsAPI.deleteRoom(roomId);
+      toast({
+        title: "Success",
+        description: "Room deleted successfully",
+      });
+      navigate('/rooms'); // Alternative navigation method
+    } catch (error) {
+      console.error('Failed to delete room:', error);
+      toast({
+        title: "Error",
+        description: "Failed to delete room",
+        variant: "destructive"
       });
     }
   };
@@ -184,6 +207,31 @@
               </Button>
             </div>
           </div>
+          {room.is_owner && (
+            <>
+              <Button 
+                variant="destructive" 
+                size="sm"
+                onClick={() => setShowDeleteDialog(true)}
+                className="flex items-center gap-2"
+              >
+                <Trash2 className="h-4 w-4" />
+                <span className="hidden sm:inline">Delete Room</span>
+              </Button>
+              <Dialog open={showDeleteDialog} onOpenChange={setShowDeleteDialog}>
+                <DialogContent>
+                  <DialogHeader>
+                    <DialogTitle>Delete Room</DialogTitle>
+                  </DialogHeader>
+                  <p>Are you sure you want to delete this room? This action cannot be undone.</p>
+                  <DialogFooter>
+                    <Button variant="outline" onClick={() => setShowDeleteDialog(false)}>Cancel</Button>
+                    <Button variant="destructive" onClick={() => { setShowDeleteDialog(false); handleDeleteRoom(); }}>Delete</Button>
+                  </DialogFooter>
+                </DialogContent>
+              </Dialog>
+            </>
+          )}
         </div>
 
         <Tabs defaultValue="resources" className="w-full">
@@ -218,17 +266,12 @@
                       {resource.description && (
                         <p className="text-sm text-muted-foreground mb-3">{resource.description}</p>
                       )}
-<<<<<<< HEAD
-                      <Button 
-                        className="w-full" 
-                        size="sm"
-                        onClick={() => downloadQuizResource(resource.id, resource.filename)}
-=======
+
                       <Button
                         className="w-full"
                         size="sm"
                         onClick={() => downloadResource(resource.id, resource.file_name || resource.title)}
->>>>>>> 14947aa5
+
                       >
                         <Download className="h-4 w-4 mr-2" />
                         Download
@@ -260,7 +303,7 @@
                   <QuizCard 
                     key={quiz.id} 
                     quiz={quiz} 
-                    onDownloadResource={downloadQuizResource}
+                    onDownloadResource={downloadResource}
                     roomId={roomId} // <-- pass roomId here
                   />
                 ))}
